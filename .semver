--- conflicted
+++ resolved
@@ -2,8 +2,4 @@
 :major: 0
 :minor: 3
 :patch: 5
-<<<<<<< HEAD
-:special: ".alpha.2"
-=======
-:special: ".alpha.3"
->>>>>>> fef50499
+:special: ".alpha.3"